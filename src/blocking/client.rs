--- conflicted
+++ resolved
@@ -2,15 +2,9 @@
 use crate::{
     async_impl::{self, execute_request, execute_websocket_request},
     param::{ClientParams, RequestParams, UpdateClientParams, WebSocketParams},
-<<<<<<< HEAD
-    typing::{CookieFromPyList, Method},
+    typing::{CookieFromPyList, HeaderMap, Method},
 };
 use pyo3::{prelude::*, pybacked::PyBackedStr, types::PyDict};
-=======
-    typing::{FromPyCookieList, HeaderMap, Method},
-};
-use pyo3::{prelude::*, pybacked::PyBackedStr, types::PyList};
->>>>>>> 3dd144a7
 use pyo3_stub_gen::derive::{gen_stub_pyclass, gen_stub_pymethods};
 
 /// A blocking client for making HTTP requests.
