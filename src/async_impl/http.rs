--- conflicted
+++ resolved
@@ -1,11 +1,7 @@
 use crate::{
     buffer::{Buffer, BytesBuffer, PyBufferProtocol},
     error::{memory_error, py_stop_async_iteration_error, wrap_rquest_error},
-<<<<<<< HEAD
-    typing::{CookieMapIntoPyDict, HeaderMapIntoPyDict, Json, SocketAddr, StatusCode, Version},
-=======
-    typing::{HeaderMap, IntoPyCookieMap, Json, SocketAddr, StatusCode, Version},
->>>>>>> bf3b76c7
+    typing::{CookieMapIntoPyDict, HeaderMap, Json, SocketAddr, StatusCode, Version},
 };
 use arc_swap::ArcSwapOption;
 use futures_util::{Stream, TryStreamExt};
