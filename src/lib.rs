--- conflicted
+++ resolved
@@ -14,13 +14,9 @@
 use pyo3_async_runtimes::tokio::future_into_py;
 use pyo3_stub_gen::{define_stub_info_gatherer, derive::*};
 use typing::{
-<<<<<<< HEAD
-    Cookie, Impersonate, ImpersonateOS, LookupIpStrategy, Method, Multipart, Part, Proxy, SameSite,
-    SocketAddr, StatusCode, TlsVersion, Version,
-=======
-    HeaderMap, HeaderMapItemsIter, HeaderMapKeysIter, Impersonate, ImpersonateOS, LookupIpStrategy,
-    Method, Multipart, Part, Proxy, SocketAddr, StatusCode, TlsVersion, Version,
->>>>>>> bf3b76c7
+    Cookie, HeaderMap, HeaderMapItemsIter, HeaderMapKeysIter, Impersonate, ImpersonateOS,
+    LookupIpStrategy, Method, Multipart, Part, Proxy, SameSite, SocketAddr, StatusCode, TlsVersion,
+    Version,
 };
 
 #[cfg(not(target_env = "msvc"))]
