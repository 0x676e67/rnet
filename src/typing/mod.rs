mod body;
mod cookie;
mod enums;
mod headers;
mod ipaddr;
mod json;
mod multipart;
mod proxy;
mod status;
mod verify;

pub use self::{
    body::FromPyBody,
<<<<<<< HEAD
    cookie::{Cookie, CookieFromPyDict, CookieFromPyList, CookieIntoPyDict, CookieMapIntoPyDict},
    enums::{Impersonate, ImpersonateOS, LookupIpStrategy, Method, SameSite, TlsVersion, Version},
    headers::{HeaderMapFromPyDict, HeaderMapIntoPyDict, HeadersOrderFromPyList},
=======
    cookie::{FromPyCookieList, FromPyCookieMap, IntoPyCookieList, IntoPyCookieMap},
    enums::{Impersonate, ImpersonateOS, LookupIpStrategy, Method, TlsVersion, Version},
    headers::{
        HeaderMap, HeaderMapFromPyDict, HeaderMapIntoPyDict, HeaderMapItemsIter, HeaderMapKeysIter,
        HeadersOrderFromPyList,
    },
>>>>>>> bf3b76c7
    ipaddr::{IpAddr, SocketAddr},
    json::Json,
    multipart::{Multipart, Part},
    proxy::Proxy,
    status::StatusCode,
    verify::Verify,
};
use pyo3::{prelude::*, pybacked::PyBackedStr};
use serde::ser::{Serialize, SerializeSeq, Serializer};

pub struct QueryOrForm(Vec<(PyBackedStr, PyBackedStr)>);

impl Serialize for QueryOrForm {
    fn serialize<S>(&self, serializer: S) -> Result<S::Ok, S::Error>
    where
        S: Serializer,
    {
        let mut seq = serializer.serialize_seq(Some(self.0.len()))?;
        for (key, value) in &self.0 {
            seq.serialize_element::<(&str, &str)>(&(key.as_ref(), value.as_ref()))?;
        }
        seq.end()
    }
}

impl FromPyObject<'_> for QueryOrForm {
    fn extract_bound(ob: &Bound<'_, PyAny>) -> PyResult<Self> {
        ob.extract().map(Self)
    }
}<|MERGE_RESOLUTION|>--- conflicted
+++ resolved
@@ -11,18 +11,12 @@
 
 pub use self::{
     body::FromPyBody,
-<<<<<<< HEAD
     cookie::{Cookie, CookieFromPyDict, CookieFromPyList, CookieIntoPyDict, CookieMapIntoPyDict},
     enums::{Impersonate, ImpersonateOS, LookupIpStrategy, Method, SameSite, TlsVersion, Version},
-    headers::{HeaderMapFromPyDict, HeaderMapIntoPyDict, HeadersOrderFromPyList},
-=======
-    cookie::{FromPyCookieList, FromPyCookieMap, IntoPyCookieList, IntoPyCookieMap},
-    enums::{Impersonate, ImpersonateOS, LookupIpStrategy, Method, TlsVersion, Version},
     headers::{
         HeaderMap, HeaderMapFromPyDict, HeaderMapIntoPyDict, HeaderMapItemsIter, HeaderMapKeysIter,
         HeadersOrderFromPyList,
     },
->>>>>>> bf3b76c7
     ipaddr::{IpAddr, SocketAddr},
     json::Json,
     multipart::{Multipart, Part},
