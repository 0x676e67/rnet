--- conflicted
+++ resolved
@@ -6,18 +6,6 @@
     client = Client(
         impersonate=Impersonate.Firefox133,
         user_agent="rnet",
-<<<<<<< HEAD
-        allow_redirects=True,
-        # proxies=[
-        #     Proxy.http("socks5h://abc:def@127.0.0.1:6152"),
-        #     Proxy.https(url="socks5h://127.0.0.1:6153", username="abc", password="def"),
-        #     Proxy.http(url="http://abc:def@127.0.0.1:6152", custom_http_auth="abcedf"),
-        #     Proxy.all(
-        #         url="socks5h://abc:def@127.0.0.1:6153",
-        #         exclusion="google.com, facebook.com, twitter.com",
-        #     ),
-        # ],
-=======
         proxies=[
             Proxy.http("socks5h://abc:def@127.0.0.1:6152"),
             Proxy.https(url="socks5h://127.0.0.1:6153", username="abc", password="def"),
@@ -31,7 +19,6 @@
                 exclusion="google.com, facebook.com, twitter.com",
             ),
         ],
->>>>>>> 1e54936d
     )
     resp = await client.get("https://money-tourism.gr/en")
     print("Status Code: ", resp.status_code)
